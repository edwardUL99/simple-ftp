--- conflicted
+++ resolved
@@ -21,17 +21,11 @@
 
 # virtual machine crash logs, see http://www.java.com/en/download/help/error_hotspot.xml
 hs_err_pid*
-<<<<<<< HEAD
+
 .idea
 target
 
 docs
 test*.xml
 dependency-reduced-pom.xml
-*.txt
-
-src/main/java/TestSessions.java
-=======
-*.idea
-target
->>>>>>> 024640df
+*.txt