# simple-ftp
A simple Java FTP-Client program

A side project to practise my Java skills and to help improve my GUI skills. It is a GUI drag-and-drop application that is
currently only supported on Linux. It can be installed on Windows with workaround steps, but no testing has been carried
out on that OS.

***Note that this has only been testing on Unix based FTP servers due to limited resources***

## Features
These features are as of release 1.0

- Browse files on both the local file system and the remote FTP System
    - This is done using a panel to list the files in the current directory on that File System
    - Works much like a shell terminal, you operate within it in a directory, this is the panel's current directory
- Open simple text files in a very basic editor
    - Opening certain files causes the program to crash. Therefore, the editor is extremely experimental.
    If the program crashes upon opening a file, open a bug report outlining the file extension and type (don't have to include contents).
    This will be a type that needs to be added to the list of files that cannot be opened.
- Allow saving of these edited files
- Absolute and relative paths can be specified in any dialog requesting a path. The PathResolver interface provides this resolving of paths, where each implementation can define how the path is resolved. In most cases, this means to convert it to an absolute, canonicalized path (i.e. no . or .. characters and all symbolic links expanded to target path)
- Creation of new files/directories on both local and remote server. Creation of symbolic links on the local machine.
- Deleting files and directories (recursively)
- Viewing of basic file properties such as modification time, size, permissions etc.
- Applying a mask to the list of current files to filter them using wildcards like * and ?
- Navigating by using the file panels or entering a specific path using the Go To button
- Support for symbolic links (**limited support, see the entry on Symbolic Links**)
- Support for showing/hiding hidden files (if supported on local file system, remote file system, filename just needs to start with a dot character)
- Renaming files (this can also be used to move files)
- Copying/moving/deleting files (non-recursive and recursive)
- Saving/Deleting sessions (the server that was logged in, last working directory etc.)
- Login panel to the server 
- Drag and drop copying of files and folders as well as dialog options to do the same
- Viewing background tasks and their statuses
- Caching of remote directory listings

## Pre-requisites
You need the following to run the application:
- For runtime (no development):
    - Java JRE 11 minimum
- For development:
    - Maven 3.6.3 if you don't want to use wrapper
    - Java JDK 11 minimum (all other dependencies resolved automatically by Maven)
- For both:
    - JavaFX Runtime Components minimum 11.0.2, install here if you want to install globally: https://openjfx.io/openjfx-docs/#install-javafx

## How to build
1. In a directory where you want to download the project, call git clone using the clone url (or download the zip and extract 
to a specified directory)
2. Using system-installed maven, call mvn or the maven wrapper for your OS
3. Called mvn (or ./mvnw) clean install
4. The built jar will be in the target folder

## How to install
All installation artifacts are in /install in the project root.

### Automatic Installation (On Linux)
This uses the simpleftp_install.sh script. It has the following options:
- -v <version number> (as seen in GitHub releases)
- -j <jar-file> (location of the jar file)
Either -v or -j can be provided (not both). If both are omitted, this attempts to install the latest release.
The -j flag can be used to install a JAR that you have built following the build instructions.
- -o <output directory> (specifies the directory to install the program to, defaults to current directory)
If this directory isn't accessible by the current user, the script needs to be run with sudo privileges.
- -h (displays help information on the arguments)
- -javafx <runtime installation lib folder> (Used to specify the installation of JavaFX runtime lib folder)
This can be used if you get an error that the module path requires module path specification. This is because the script couldn't determine the installation directory.
- -d (Enables debugging information to be displayed from the installed program)
- -i (This flag specifies that the JavaFX runtime should be installed to the output directory).
The -javafx and -i flag can't be both specified.

The script creates a simple_ftp script which can be double clicked (if your linux operating system is configured for this) or run from the command line.
This script can be moved to any location provided the installed JAR (and JavaFX components if specified) stay in the same location.

1. If JavaFX Runtime is installed globally either have PATH_TO_FX environment variable called before running the script, or specify the location of the lib folder with the -javafx argument
2. Launch the script (if you want the latest version, omit the -v and -j flags)
3. If there are existing simple-ftp jars in the output directory, you will be asked individually if you want to remove them.
It is recommended to remove them and only have the single updated JAR file to avoid conflicts.
4. After this, on successful installation, there should be a script simple_ftp in the output directory, and it should be executable.
5. If there is a password.encrypt file in the output directory, it means it got left behind. Remove it.
6. If you want to install JavaFX run-time just for this installation, use the flag -i. After installation, in the output directory, there should be a folder called javafx-sdk-11.0.2.
If this inadvertently gets removed, re-install the application with this script.
7. If you don't want the latest version, go to the GitHub repository and see the released versions and enter the desired version number.

#### Updating or re-installation warning
If you are updating the file or re-installing the JAR, before running the script, open the installed JAR in where you previously installed it,
open the password.encrypt file and copy the contents into a backup file. After the new JAR is installed, open the new
JAR, then the password.encrypt file and clear it. Paste the old key value in again. This is required as your session file
(installed in $HOME/.simple-ftp/sessions.xml) will not work with a changed password.encrypt file.

Do not re-install in a different location as this will not work with your session file and you may inadvertently remove it
for the other installation.

### Manual Installation Steps (Windows installation)
1. You need the password.encrypt file on the classpath containing a 20 character key for encrypting passwords.
2. It is best to have this file inside in the Jar, or else run export (set on windows) CLASSPATH=<folder containing password.encrypt (not the file name)>:$CLASSPATH(%CLASSPATH% on windows)
3. You can specify a system property to provide a different name or specific path to the file (see Configuration properties)
4. Create a text file called password.encrypt.
5. Edit the file and add in a string of 20 random characters.
6. In the same directory where the jar is located, move the password.encrypt file to it
7. Run the command jar -uf <name of simpleftp jar> password.encrypt.
Example is jar -uf simple-ftp-1.0-SNAPSHOT.jar password.encrypt. (1.0 may be a different version number)
8. Run jar -tvf <name of simpleftp jar> and verify that a file called password.encrypt is in the root of the jar
9. Delete all copies of password.encrypt that are not inside in the JAR (if not having it inside the jar, ensure there is only one copy in the location on the classpath or specified by the property)
    
You need the JavaFX runtime components to run this application. Follow these instructions:
https://openjfx.io/openjfx-docs/#install-javafx. I recommend you set the PATH_TO_FX variable in the same place you set your PATH variable on startup (e.g in Windows system variables or Linux in .bashrc, .profile etc)

Or use the -i flag on install script for a local version of JavaFX (It is recommended to install system-wide however)

#### jar command not found
If the jar command could not be found, you have a JRE installed instead of JDK, you can use the zip command (as a JAR file is just a ZIP).

For adding the file, replace the jar -uf command with the zip -u command with the same order of arguments.
To list the files, use unzip -l <jar name> command and see if the file is included.
All other steps still stand (e.g. password.encrypt must be in the same directory etc.)

## How to run
In the installation directory, double-click simple_ftp or in a terminal launch the script. That should be enough to open
the application.

<<<<<<< HEAD
=======
## How to run
>>>>>>> 981249f5
The basic command for running on JDK 11 and up: java --module-path $PATH_TO_FX --add-modules=javafx.controls <system-properties> -jar <jar_name>
If you get errors like unrecognised option with --module-path etc, you may have the wrong java version.
Run java -version and verify it is 11 or greater.

If you get errors saying module path requires module path specification, see the installation steps on how to resolve it.
If you get errors saying failed to find javafx.controls, either the JavaFX runtime components are not installed correctly, or the path provided by the PATH_TO_FX or by -javafx flag is incorrect.

## Configuration properties
If the file is not added to the jar, you need to add the file's location to the CLASSPATH

For example, if a folder called resources contains the password.encrypt file, you want to add the absolute path to the resources folder to the classpath.
Don't add the file in the path on the classpath. If the path it /path/to/resources/password.encrypt, you will want to add /path/to/resources to the CLASSPATH.

If the name of the file is different to password.encrypt, the name of the file needs to be specified by the -Dsimpleftp.passwordEncryptFile=<filename> property.

You can also specify the full path to the file here, e.g. -Dsimpleftp.passwordEncryptFile=/path/to/resources/password.encrypt

e.g. classpath
You have a directory called simpleftp/resources and inside in the resources you have the password.encrypt file. Add the following to classpath CLASSPATH=jar-name:simpleftp/resources

If it cannot find the file in any of these, it attempts to find it in the directory returned by the system property "user.dir".

**WARNING:** If this file changes, any existing encrypted passwords in files will not work anymore.

You can enable debugging information by running with the property -Dsimpleftp.debug

### simpleftp.properties
After installation on Linux, you will see this file in the installation directory. It provides a range of configuration options.
The file is commented with the values expected and their function.

## Note on Symbolic Links
Symbolic links are *experimental* as not every operating system supports them and depends on the FTP Server if they are supported or not.
So, because of this support issue among different systems, it's hard to have a consistent experience with symbolic links.

There may be bugs/unexpected behaviour with symbolic links that were not anticipated during development.
Any bugs/issues that are found however, should be reported so that they can be worked on and see if a solution can be worked on them.

In the future, it may be a possibility to implement some form of abstract symbolic link for systems that don't support links. These links would only exist within the application and would have to be stored somewhere. Maybe in a different XML file than the Session xml file for saving sessions (or in the session file, as you may want different links on a different server).
However, for now, we can only support symbolic links if they are supported on the relevant system/server.

#### Symbolic link supported features
The following features for symbolic links supported are:
- Following a symbolic link (i.e. following it as if it is an actual directory/file in the current directory)
- Following a link directly to its target instead of following it symbolically
- On a local panel, you can create a new symbolic link.
- On a remote panel, you can click create symbolic link but it just gives directions how to
- Navigating to symbolic links from entering the path in the go to dialog (for directories, gives the option to go to the path (follow), or go to the target) 
- The size of the symbolic link displayed is the size of the actual file it points to. This is contrary to a linux symbolic link for directories, but I believe showing the actual size is better. (Configurable in simpleftp.properties)

## Branch structure
This project has just been migrated to GitFlow (https://www.atlassian.com/git/tutorials/comparing-workflows/gitflow-workflow).
Initially all commits were on master, but all of them have been moved to develop.
As of 8th December 2020, all development will be done off the development branch with feature branches etc<|MERGE_RESOLUTION|>--- conflicted
+++ resolved
@@ -119,14 +119,6 @@
 In the installation directory, double-click simple_ftp or in a terminal launch the script. That should be enough to open
 the application.
 
-<<<<<<< HEAD
-=======
-## How to run
->>>>>>> 981249f5
-The basic command for running on JDK 11 and up: java --module-path $PATH_TO_FX --add-modules=javafx.controls <system-properties> -jar <jar_name>
-If you get errors like unrecognised option with --module-path etc, you may have the wrong java version.
-Run java -version and verify it is 11 or greater.
-
 If you get errors saying module path requires module path specification, see the installation steps on how to resolve it.
 If you get errors saying failed to find javafx.controls, either the JavaFX runtime components are not installed correctly, or the path provided by the PATH_TO_FX or by -javafx flag is incorrect.
 
