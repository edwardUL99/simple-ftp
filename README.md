# simple-ftp
A simple Java FTP-Client program

A side project to practise my Java skills and to help improve my GUI skills. It is a GUI drag-and-drop application that is
currently only supported on Linux. It can be installed on Windows with workaround steps, but no testing has been carried
out on that OS.

***Note that this has only been testing on Unix based FTP servers due to limited resources***

## Features
These features are as of release 1.0

- Browse files on both the local file system and the remote FTP System
    - This is done using a panel to list the files in the current directory on that File System
    - Works much like a shell terminal, you operate within it in a directory, this is the panel's current directory
- Open simple text files in a very basic editor
    - Opening certain files causes the program to crash. Therefore, the editor is extremely experimental.
    If the program crashes upon opening a file, open a bug report outlining the file extension and type (don't have to include contents).
    This will be a type that needs to be added to the list of files that cannot be opened.
- Allow saving of these edited files
- Absolute and relative paths can be specified in any dialog requesting a path. The PathResolver interface provides this resolving of paths, where each implementation can define how the path is resolved. In most cases, this means to convert it to an absolute, canonicalized path (i.e. no . or .. characters and all symbolic links expanded to target path)
- Creation of new files/directories on both local and remote server. Creation of symbolic links on the local machine.
- Deleting files and directories (recursively)
- Viewing of basic file properties such as modification time, size, permissions etc.
- Applying a mask to the list of current files to filter them using wildcards like * and ?
- Navigating by using the file panels or entering a specific path using the Go To button
- Support for symbolic links (**limited support, see the entry on Symbolic Links**)
- Support for showing/hiding hidden files (if supported on local file system, remote file system, filename just needs to start with a dot character)
- Renaming files (this can also be used to move files)
- Copying/moving/deleting files (non-recursive and recursive)
- Saving/Deleting sessions (the server that was logged in, last working directory etc.)
- Login panel to the server 
- Drag and drop copying of files and folders as well as dialog options to do the same
- Viewing background tasks and their statuses
- Caching of remote directory listings

## Pre-requisites
You need the following to run the application:
- For runtime (no development):
    - Java JRE 11 minimum
- For development:
    - Maven 3.6.3 if you don't want to use wrapper
    - Java JDK 11 minimum (all other dependencies resolved automatically by Maven)
- For both:
    - JavaFX Runtime Components minimum 11.0.2, install here if you want to install globally: https://openjfx.io/openjfx-docs/#install-javafx

## How to build
1. In a directory where you want to download the project, call git clone using the clone url (or download the zip and extract 
to a specified directory)
2. Using system-installed maven, call mvn or the maven wrapper for your OS
3. Called mvn (or ./mvnw) clean install
4. The built jar will be in the target folder

## How to install
All installation artifacts are in /install in the project root.

### Automatic Installation (On Linux)
This uses the simpleftp_install.sh script. It has the following options:
- -v <version number> (as seen in GitHub releases)
- -j <jar-file> (location of the jar file)
Either -v or -j can be provided (not both). If both are omitted, this attempts to install the latest release.
The -j flag can be used to install a JAR that you have built following the build instructions.
- -o <output directory> (specifies the directory to install the program to, defaults to current directory)
If this directory isn't accessible by the current user, the script needs to be run with sudo privileges.
- -h (displays help information on the arguments)
- -javafx <runtime installation lib folder> (Used to specify the installation of JavaFX runtime lib folder)
This can be used if you get an error that the module path requires module path specification. This is because the script couldn't determine the installation directory.
- -d (Enables debugging information to be displayed from the installed program)
- -i (This flag specifies that the JavaFX runtime should be installed to the output directory).
The -javafx and -i flag can't be both specified.

The script creates a simple_ftp script which can be double clicked (if your linux operating system is configured for this) or run from the command line.
This script can be moved to any location provided the installed JAR (and JavaFX components if specified) stay in the same location.

1. If JavaFX Runtime is installed globally either have PATH_TO_FX environment variable called before running the script, or specify the location of the lib folder with the -javafx argument
2. Launch the script (if you want the latest version, omit the -v and -j flags)
3. If there are existing simple-ftp jars in the output directory, you will be asked individually if you want to remove them.
It is recommended to remove them and only have the single updated JAR file to avoid conflicts.
4. After this, on successful installation, there should be a script simple_ftp in the output directory, and it should be executable.
5. If there is a password.encrypt file in the output directory, it means it got left behind. Remove it.
6. If you want to install JavaFX run-time just for this installation, use the flag -i. After installation, in the output directory, there should be a folder called javafx-sdk-11.0.2.
If this inadvertently gets removed, re-install the application with this script.
7. If you don't want the latest version, go to the GitHub repository and see the released versions and enter the desired version number.

#### Updating or re-installation warning
If you are updating the file or re-installing the JAR, before running the script, open the installed JAR in where you previously installed it,
open the password.encrypt file and copy the contents into a backup file. After the new JAR is installed, open the new
JAR, then the password.encrypt file and clear it. Paste the old key value in again. This is required as your session file
(installed in $HOME/.simple-ftp/sessions.xml) will not work with a changed password.encrypt file.

Do not re-install in a different location as this will not work with your session file and you may inadvertently remove it
for the other installation.

### Manual Installation Steps (Windows installation)
1. You need the password.encrypt file on the classpath containing a 20 character key for encrypting passwords.
2. It is best to have this file inside in the Jar, or else run export (set on windows) CLASSPATH=<folder containing password.encrypt (not the file name)>:$CLASSPATH(%CLASSPATH% on windows)
3. You can specify a system property to provide a different name or specific path to the file (see Configuration properties)
4. Create a text file called password.encrypt.
5. Edit the file and add in a string of 20 random characters.
6. In the same directory where the jar is located, move the password.encrypt file to it
7. Run the command jar -uf <name of simpleftp jar> password.encrypt.
Example is jar -uf simple-ftp-1.0-SNAPSHOT.jar password.encrypt. (1.0 may be a different version number)
8. Run jar -tvf <name of simpleftp jar> and verify that a file called password.encrypt is in the root of the jar
9. Delete all copies of password.encrypt that are not inside in the JAR (if not having it inside the jar, ensure there is only one copy in the location on the classpath or specified by the property)
    
You need the JavaFX runtime components to run this application. Follow these instructions:
https://openjfx.io/openjfx-docs/#install-javafx. I recommend you set the PATH_TO_FX variable in the same place you set your PATH variable on startup (e.g in Windows system variables or Linux in .bashrc, .profile etc)

Or use the -i flag on install script for a local version of JavaFX (It is recommended to install system-wide however)

#### jar command not found
If the jar command could not be found, you have a JRE installed instead of JDK, you can use the zip command (as a JAR file is just a ZIP).

For adding the file, replace the jar -uf command with the zip -u command with the same order of arguments.
To list the files, use unzip -l <jar name> command and see if the file is included.
All other steps still stand (e.g. password.encrypt must be in the same directory etc.)

## How to run
In the installation directory, double-click simple_ftp or in a terminal launch the script. That should be enough to open
the application.

## How to run
The project doesn't have a main class to run at the moment committed to the repository.
At present, it is just a local testing main program which cannot be committed as it would expose passwords.

The basic command for running on JDK 11 and up: java --module-path $PATH_TO_FX --add-modules=javafx.controls <system-properties> -jar <jar_name>
If you get errors like unrecognised option with --module-path etc, you may have the wrong java version.
Run java -version and verify it is 11 or greater.

If you get errors saying module path requires module path specification, see the installation steps on how to resolve it.
If you get errors saying failed to find javafx.controls, either the JavaFX runtime components are not installed correctly, or the path provided by the PATH_TO_FX or by -javafx flag is incorrect.

## Configuration properties
<<<<<<< HEAD
If the file is not added to the jar, you need to add the file's location to the CLASSPATH
=======
If the file is not added to the jar, you need to add the file's location to the CLASSPATH.
>>>>>>> 8238fcfb

For example, if a folder called resources contains the password.encrypt file, you want to add the absolute path to the resources folder to the classpath.
Don't add the file in the path on the classpath. If the path it /path/to/resources/password.encrypt, you will want to add /path/to/resources to the CLASSPATH.

If the name of the file is different to password.encrypt, the name of the file needs to be specified by the -Dsimpleftp.passwordEncryptFile=<filename> property.

You can also specify the full path to the file here, e.g. -Dsimpleftp.passwordEncryptFile=/path/to/resources/password.encrypt

e.g. classpath
You have a directory called simpleftp/resources and inside in the resources you have the password.encrypt file. Add the following to classpath CLASSPATH=jar-name:simpleftp/resources

If it cannot find the file in any of these, it attempts to find it in the directory returned by the system property "user.dir".

**WARNING:** If this file changes, any existing encrypted passwords in files will not work anymore.

You can enable debugging information by running with the property -Dsimpleftp.debug

### simpleftp.properties
After installation on Linux, you will see this file in the installation directory. It provides a range of configuration options.
The file is commented with the values expected and their function.

## Note on Symbolic Links
Symbolic links are *experimental* as not every operating system supports them and depends on the FTP Server if they are supported or not.
So, because of this support issue among different systems, it's hard to have a consistent experience with symbolic links.

There may be bugs/unexpected behaviour with symbolic links that were not anticipated during development.
Any bugs/issues that are found however, should be reported so that they can be worked on and see if a solution can be worked on them.

In the future, it may be a possibility to implement some form of abstract symbolic link for systems that don't support links. These links would only exist within the application and would have to be stored somewhere. Maybe in a different XML file than the Session xml file for saving sessions (or in the session file, as you may want different links on a different server).
However, for now, we can only support symbolic links if they are supported on the relevant system/server.

#### Symbolic link supported features
The following features for symbolic links supported are:
- Following a symbolic link (i.e. following it as if it is an actual directory/file in the current directory)
- Following a link directly to its target instead of following it symbolically
- On a local panel, you can create a new symbolic link.
- On a remote panel, you can click create symbolic link but it just gives directions how to
- Navigating to symbolic links from entering the path in the go to dialog (for directories, gives the option to go to the path (follow), or go to the target) 
- The size of the symbolic link displayed is the size of the actual file it points to. This is contrary to a linux symbolic link for directories, but I believe showing the actual size is better. (Configurable in simpleftp.properties)

## Branch structure
This project has just been migrated to GitFlow (https://www.atlassian.com/git/tutorials/comparing-workflows/gitflow-workflow).
Initially all commits were on master, but all of them have been moved to develop.
As of 8th December 2020, all development will be done off the development branch with feature branches etc<|MERGE_RESOLUTION|>--- conflicted
+++ resolved
@@ -131,11 +131,7 @@
 If you get errors saying failed to find javafx.controls, either the JavaFX runtime components are not installed correctly, or the path provided by the PATH_TO_FX or by -javafx flag is incorrect.
 
 ## Configuration properties
-<<<<<<< HEAD
 If the file is not added to the jar, you need to add the file's location to the CLASSPATH
-=======
-If the file is not added to the jar, you need to add the file's location to the CLASSPATH.
->>>>>>> 8238fcfb
 
 For example, if a folder called resources contains the password.encrypt file, you want to add the absolute path to the resources folder to the classpath.
 Don't add the file in the path on the classpath. If the path it /path/to/resources/password.encrypt, you will want to add /path/to/resources to the CLASSPATH.
