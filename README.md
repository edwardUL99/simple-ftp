--- conflicted
+++ resolved
@@ -5,11 +5,8 @@
 currently only supported on Linux. It can be installed on Windows with workaround steps, but no testing has been carried
 out on that OS.
 
-<<<<<<< HEAD
 ***Note that this has only been testing on Unix based FTP servers due to limited resources***
 
-=======
->>>>>>> b78185f7
 ## Features
 These features are as of release 1.0
 
@@ -90,19 +87,10 @@
 open the password.encrypt file and copy the contents into a backup file. After the new JAR is installed, open the new
 JAR, then the password.encrypt file and clear it. Paste the old key value in again. This is required as your session file
 (installed in $HOME/.simple-ftp/sessions.xml) will not work with a changed password.encrypt file.
-<<<<<<< HEAD
 
 Do not re-install in a different location as this will not work with your session file and you may inadvertently remove it
 for the other installation.
 
-
-=======
-
-Do not re-install in a different location as this will not work with your session file and you may inadvertently remove it
-for the other installation.
-
-
->>>>>>> b78185f7
 ### Manual Installation Steps (Windows installation)
 1. You need the password.encrypt file on the classpath containing a 20 character key for encrypting passwords.
 2. It is best to have this file inside in the Jar, or else run export (set on windows) CLASSPATH=<folder containing password.encrypt (not the file name)>:$CLASSPATH(%CLASSPATH% on windows)
@@ -139,11 +127,8 @@
 If you get errors saying failed to find javafx.controls, either the JavaFX runtime components are not installed correctly, or the path provided by the PATH_TO_FX or by -javafx flag is incorrect.
 
 ## Configuration properties
-If the file is not added to the jar, you need to add the file's location to the CLASSPATH.
-<<<<<<< HEAD
+If the file is not added to the jar, you need to add the file's location to the CLASSPATH
 
-=======
->>>>>>> b78185f7
 For example, if a folder called resources contains the password.encrypt file, you want to add the absolute path to the resources folder to the classpath.
 Don't add the file in the path on the classpath. If the path it /path/to/resources/password.encrypt, you will want to add /path/to/resources to the CLASSPATH.
 
@@ -169,13 +154,10 @@
 So, because of this support issue among different systems, it's hard to have a consistent experience with symbolic links.
 
 There may be bugs/unexpected behaviour with symbolic links that were not anticipated during development.
-<<<<<<< HEAD
 Any bugs/issues that are found however, should be reported so that they can be worked on and see if a solution can be worked on them.
 
 In the future, it may be a possibility to implement some form of abstract symbolic link for systems that don't support links. These links would only exist within the application and would have to be stored somewhere. Maybe in a different XML file than the Session xml file for saving sessions (or in the session file, as you may want different links on a different server).
 However, for now, we can only support symbolic links if they are supported on the relevant system/server.
-=======
->>>>>>> b78185f7
 
 #### Symbolic link supported features
 The following features for symbolic links supported are:
