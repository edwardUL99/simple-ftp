--- conflicted
+++ resolved
@@ -1,7 +1,6 @@
 # simple-ftp
 A simple Java FTP-Client program
 
-<<<<<<< HEAD
 A side project to practise my Java skills and to help improve my GUI skills. It is a GUI drag-and-drop application that is
 currently only supported on Linux. It can be installed on Windows with workaround steps, but no testing has been carried
 out on that OS.
@@ -10,16 +9,6 @@
 
 ## Features
 These features are as of release 1.0
-=======
-A side project to practise my Java skills and to help improve my GUI skills.
-The goal is to implement a GUI drag and drop FTP application
-This may progress slowly.
-
-## Features 
-The application is to have a small collection of features for working with local and remote FTP Server.
-The features listed here are features that will be implemented as the initial working version. They are **must haves**.
-Features that are nice to have, see below.
->>>>>>> 3d0b4b43
 
 - Browse files on both the local file system and the remote FTP System
     - This is done using a panel to list the files in the current directory on that File System
@@ -30,34 +19,20 @@
     This will be a type that needs to be added to the list of files that cannot be opened.
 - Allow saving of these edited files
 - Absolute and relative paths can be specified in any dialog requesting a path. The PathResolver interface provides this resolving of paths, where each implementation can define how the path is resolved. In most cases, this means to convert it to an absolute, canonicalized path (i.e. no . or .. characters and all symbolic links expanded to target path)
-<<<<<<< HEAD
 - Creation of new files/directories on both local and remote server. Creation of symbolic links on the local machine.
 - Deleting files and directories (recursively)
 - Viewing of basic file properties such as modification time, size, permissions etc.
 - Applying a mask to the list of current files to filter them using wildcards like * and ?
 - Navigating by using the file panels or entering a specific path using the Go To button
 - Support for symbolic links (**limited support, see the entry on Symbolic Links**)
-=======
-- Creation of new files/directories on both local and remote server
-- Deleting files and empty directories
-- Viewing of basic file properties such as modification time, size, permissions etc.
-- Applying a mask to the list of current files to filter them using wildcards like * and ?
-- Navigating by using the file panels or entering a specific path using the Go To button
-- Support for symbolic links (**limited support, see the entry on Symbolic Links here**)
->>>>>>> 3d0b4b43
 - Support for showing/hiding hidden files (if supported on local file system, remote file system, filename just needs to start with a dot character)
 - Renaming files (this can also be used to move files)
 - Copying/moving/deleting files (non-recursive and recursive)
 - Saving/Deleting sessions (the server that was logged in, last working directory etc.)
 - Login panel to the server 
 - Drag and drop copying of files and folders as well as dialog options to do the same
-<<<<<<< HEAD
 - Viewing background tasks and their statuses
 - Caching of remote directory listings
-=======
-
-*This list may change as development proceeds, these features are for release 1.0*
->>>>>>> 3d0b4b43
 
 ## Pre-requisites
 You need the following to run the application:
@@ -77,37 +52,7 @@
 4. The built jar will be in the target folder
 
 ## How to install
-<<<<<<< HEAD
 All installation artifacts are in /install in the project root.
-=======
-All installation artifacts are in the install directory in the project root
-
-*Note, I am in the process of generating a build script for Windows*
-
-### Manual Installation Steps (Windows installation)
-1. You need the password.encrypt file on the classpath containing a 20 character key for encrypting passwords.
-2. It is best to have this file inside in the Jar, or else run export (set on windows) CLASSPATH=<folder containing password.encrypt (not the file name)>:$CLASSPATH(%CLASSPATH% on windows)
-3. You can specify a system property to provide a different name or specific path to the file (see Configuration properties)
-4. Create a text file called password.encrypt.
-5. Edit the file and add in a string of 20 random characters.
-6. In the same directory where the jar is located, move the password.encrypt file to it
-7. Run the command jar -uf <name of simpleftp jar> password.encrypt.
-Example is jar -uf simple-ftp-1.0-SNAPSHOT.jar password.encrypt. (1.0 may be a different version number)
-8. Run jar -tvf <name of simpleftp jar> and verify that a file called password.encrypt is in the root of the jar
-9. Delete all copies of password.encrypt that are not inside in the JAR (if not having it inside the jar, ensure there is only one copy in the location on the classpath or specified by the property)
-    
-You need the JavaFX runtime components to run this application. Follow these instructions:
-https://openjfx.io/openjfx-docs/#install-javafx. I recommend you set the PATH_TO_FX variable in the same place you set your PATH variable on startup (e.g in Windows system variables or Linux in .bashrc, .profile etc)
-
-Or use the -i flag on install script for a local version of JavaFX (It is recommended to install system-wide however)
-
-#### jar command not found
-If the jar command could not be found, you have a JRE installed instead of JDK, you can use the zip command (as a JAR file is just a ZIP).
-
-For adding the file, replace the jar -uf command with the zip -u command with the same order of arguments.
-To list the files, use unzip -l <jar name> command and see if the file is included.
-All other steps still stand (e.g. password.encrypt must be in the same directory etc.)
->>>>>>> 3d0b4b43
 
 ### Automatic Installation (On Linux)
 This uses the simpleftp_install.sh script. It has the following options:
@@ -137,7 +82,6 @@
 If this inadvertently gets removed, re-install the application with this script.
 7. If you don't want the latest version, go to the GitHub repository and see the released versions and enter the desired version number.
 
-<<<<<<< HEAD
 #### Updating or re-installation warning
 If you are updating the file or re-installing the JAR, before running the script, open the installed JAR in where you previously installed it,
 open the password.encrypt file and copy the contents into a backup file. After the new JAR is installed, open the new
@@ -176,17 +120,6 @@
 In the installation directory, double-click simple_ftp or in a terminal launch the script. That should be enough to open
 the application.
 
-=======
->>>>>>> 3d0b4b43
-## How to run
-The project doesn't have a main class to run at the moment committed to the repository.
-At present, it is just a local testing main program which cannot be committed as it would expose passwords.
-
-<<<<<<< HEAD
-=======
-Check back here closer/after release 1.0 for run-instructions
-
->>>>>>> 3d0b4b43
 The basic command for running on JDK 11 and up: java --module-path $PATH_TO_FX --add-modules=javafx.controls <system-properties> -jar <jar_name>
 If you get errors like unrecognised option with --module-path etc, you may have the wrong java version.
 Run java -version and verify it is 11 or greater.
@@ -195,12 +128,8 @@
 If you get errors saying failed to find javafx.controls, either the JavaFX runtime components are not installed correctly, or the path provided by the PATH_TO_FX or by -javafx flag is incorrect.
 
 ## Configuration properties
-<<<<<<< HEAD
 If the file is not added to the jar, you need to add the file's location to the CLASSPATH.
 
-=======
-If the file is not dded to the jar, you need to add the file's location to the CLASSPATH.
->>>>>>> 3d0b4b43
 For example, if a folder called resources contains the password.encrypt file, you want to add the absolute path to the resources folder to the classpath.
 Don't add the file in the path on the classpath. If the path it /path/to/resources/password.encrypt, you will want to add /path/to/resources to the CLASSPATH.
 
@@ -217,44 +146,19 @@
 
 You can enable debugging information by running with the property -Dsimpleftp.debug
 
-<<<<<<< HEAD
 ### simpleftp.properties
 After installation on Linux, you will see this file in the installation directory. It provides a range of configuration options.
 The file is commented with the values expected and their function.
-=======
-## Feature Ideas for the future
-These are the "nice-to-haves" as described above.
-
-The current system uses a ftp package for dealing with connection to the FTP Server. The structure of this is, at the moment,
-too rigid to make the project extensible to include other file transfer protocols like SFTP.
-
-The idea for a future implementation is to make a connection package, which provides interfaces for connection to servers with different protocols.
-This would provide a Connection interface, which all different connection protocols having an implementing connection class.
-
-The current structure/architecture would have to be greatly refactored to move it away from being strictly FTP.
-This is especially in the filesystem.RemoteFile class as that only supports an FTP file. RemoteFile could, in the future,
-either be made an interface or an abstract class, with factory methods producing the appropriate RemoteFile for a given connection implementation.
-This would involve a lot of work but would make the system more flexible and extensible. If, even the refactoring could be done without adding other protocols, but have the correct interfaces,
-it would be a great help for extending the project. The goal for this refactoring is to not change the UI code too much. It should only change enough to accommodate different connection types, in certain scenarios.
-In most scenarios, the common Connection interface should keep the UI functionality the same.
-See the GitHub issue https://github.com/edwardUL99/simple-ftp/issues/83 for discussion about this issue, and the analysis that would need to be done.
-
-However, for version 1.0 and possibly a lot of different versions, the sole focus is FTP as that was the initial goal of this project and it should be completed as an FTP application.
-Maybe, keep this idea for version 2.0 or even version 3.0 if you ever get there! (But with university/work, it's unlikely, I'd prefer to have a working FTP application before this is even a remote possibility)
->>>>>>> 3d0b4b43
 
 ## Note on Symbolic Links
 Symbolic links are *experimental* as not every operating system supports them and depends on the FTP Server if they are supported or not.
 So, because of this support issue among different systems, it's hard to have a consistent experience with symbolic links.
 
-<<<<<<< HEAD
 There may be bugs/unexpected behaviour with symbolic links that were not anticipated during development.
-=======
 Any bugs/issues that are found however, should be reported so that they can be worked on and see if a solution can be worked on them.
 
 In the future, it may be a possibility to implement some form of abstract symbolic link for systems that don't support links. These links would only exist within the application and would have to be stored somewhere. Maybe in a different XML file than the Session xml file for saving sessions (or in the session file, as you may want different links on a different server).
 However, for now, we can only support symbolic links if they are supported on the relevant system/server.
->>>>>>> 3d0b4b43
 
 #### Symbolic link supported features
 The following features for symbolic links supported are:
@@ -263,13 +167,9 @@
 - On a local panel, you can create a new symbolic link.
 - On a remote panel, you can click create symbolic link but it just gives directions how to
 - Navigating to symbolic links from entering the path in the go to dialog (for directories, gives the option to go to the path (follow), or go to the target) 
-<<<<<<< HEAD
 - The size of the symbolic link displayed is the size of the actual file it points to. This is contrary to a linux symbolic link for directories, but I believe showing the actual size is better. (Configurable in simpleftp.properties)
-=======
-- The size of the symbolic link displayed is the size of the actual file it points to. This is contrary to a linux symbolic link for directories, but I believe showing the actual size is better.
->>>>>>> 3d0b4b43
 
 ## Branch structure
 This project has just been migrated to GitFlow (https://www.atlassian.com/git/tutorials/comparing-workflows/gitflow-workflow).
 Initially all commits were on master, but all of them have been moved to develop.
-As of 8th December 2020, all development will be done off the development branch with feature branches etc.+As of 8th December 2020, all development will be done off the development branch with feature branches etc