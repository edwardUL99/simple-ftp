<?xml version="1.0" encoding="UTF-8"?>
<!--
  ~  Copyright (C) 2020  Edward Lynch-Milner
  ~
  ~  This program is free software: you can redistribute it and/or modify
  ~  it under the terms of the GNU General Public License as published by
  ~  the Free Software Foundation, either version 3 of the License, or
  ~  (at your option) any later version.
  ~
  ~ This program is distributed in the hope that it will be useful,
  ~ but WITHOUT ANY WARRANTY; without even the implied warranty of
  ~ MERCHANTABILITY or FITNESS FOR A PARTICULAR PURPOSE.  See the
  ~ GNU General Public License for more details.
  ~
  ~ You should have received a copy of the GNU General Public License
  ~  along with this program.  If not, see <https://www.gnu.org/licenses/>.
  -->

<project xmlns="http://maven.apache.org/POM/4.0.0"
         xmlns:xsi="http://www.w3.org/2001/XMLSchema-instance"
         xsi:schemaLocation="http://maven.apache.org/POM/4.0.0 http://maven.apache.org/xsd/maven-4.0.0.xsd">
    <modelVersion>4.0.0</modelVersion>

    <groupId>simple-ftp</groupId>
    <artifactId>simple-ftp</artifactId>
<<<<<<< HEAD
    <version>1.1.1-SNAPSHOT</version>
=======
    <version>1.1.2</version>
>>>>>>> e175b9e2

    <dependencies>
        <dependency>
            <groupId>org.junit.jupiter</groupId>
            <artifactId>junit-jupiter-engine</artifactId>
            <version>5.6.2</version>
            <scope>test</scope>
        </dependency>
        <dependency>
            <groupId>org.junit.jupiter</groupId>
            <artifactId>junit-jupiter-api</artifactId>
            <version>5.6.2</version>
            <scope>test</scope>
        </dependency>
        <dependency>
            <groupId>org.mockito</groupId>
            <artifactId>mockito-core</artifactId>
            <version>3.5.10</version>
            <scope>test</scope>
        </dependency>
        <dependency>
            <groupId>commons-net</groupId>
            <artifactId>commons-net</artifactId>
            <version>3.7</version>
        </dependency>
        <dependency>
            <groupId>org.projectlombok</groupId>
            <artifactId>lombok</artifactId>
            <version>1.18.12</version>
            <scope>provided</scope>
        </dependency>
        <dependency>
            <groupId>org.openjfx</groupId>
            <artifactId>javafx-controls</artifactId>
            <version>11</version>
            <scope>provided</scope>
        </dependency>
        <dependency>
            <groupId>org.apache.logging.log4j</groupId>
            <artifactId>log4j-api</artifactId>
            <version>2.13.3</version>
        </dependency>
        <dependency>
            <groupId>org.apache.logging.log4j</groupId>
            <artifactId>log4j-core</artifactId>
            <version>2.13.3</version>
        </dependency>
        <dependency>
            <groupId>org.mockftpserver</groupId>
            <artifactId>MockFtpServer</artifactId>
            <version>2.7.1</version>
            <scope>test</scope>
        </dependency>
        <dependency>
            <groupId>com.fasterxml.woodstox</groupId>
            <artifactId>woodstox-core</artifactId>
            <version>6.0.3</version>
        </dependency>
        <dependency>
            <groupId>org.codehaus.woodstox</groupId>
            <artifactId>stax2-api</artifactId>
            <version>4.2</version>
        </dependency>
        <dependency>
            <groupId>org.fxmisc.richtext</groupId>
            <artifactId>richtextfx</artifactId>
            <version>0.10.5</version>
        </dependency>
        <dependency>
            <groupId>org.apache.tika</groupId>
            <artifactId>tika-core</artifactId>
            <version>1.24.1</version>
        </dependency>
    </dependencies>

    <build>
        <plugins>
                <plugin>
                    <groupId>org.apache.maven.plugins</groupId>
                    <artifactId>maven-compiler-plugin</artifactId>
                    <version>3.8.0</version>
                    <configuration>
                        <annotationProcessorPaths>
                            <path>
                                <groupId>org.projectlombok</groupId>
                                <artifactId>lombok</artifactId>
                                <version>1.18.12</version>
                            </path>
                        </annotationProcessorPaths>
                        <source>11</source>
                        <target>11</target>
                    </configuration>
                </plugin>
                <plugin>
                    <groupId>org.apache.maven.plugins</groupId>
                    <artifactId>maven-assembly-plugin</artifactId>
                    <executions>
                        <execution>
                            <phase>package</phase>
                            <goals>
                                <goal>single</goal>
                            </goals>
                            <configuration>
                                <archive>
                                    <manifest>
                                        <addClasspath>true</addClasspath>
                                        <mainClass>com.simpleftp.FTPClient</mainClass>
                                    </manifest>
                                    <manifestEntries>
                                        <Multi-Release>true</Multi-Release>
                                    </manifestEntries>
                                </archive>
                                <descriptorRefs>
                                    <descriptorRef>jar-with-dependencies</descriptorRef>
                                </descriptorRefs>
                                <finalName>${project.artifactId}-${project.version}</finalName>
                                <appendAssemblyId>false</appendAssemblyId>
                            </configuration>
                        </execution>
                    </executions>
                </plugin>
                <plugin>
                    <groupId>org.apache.maven.plugins</groupId>
                    <artifactId>maven-surefire-plugin</artifactId>
                    <version>2.22.2</version>
                </plugin>
                <plugin>
                    <groupId>org.apache.maven.plugins</groupId>
                    <artifactId>maven-failsafe-plugin</artifactId>
                    <version>2.22.0</version>
                </plugin>
            </plugins>
    </build>
</project><|MERGE_RESOLUTION|>--- conflicted
+++ resolved
@@ -23,11 +23,7 @@
 
     <groupId>simple-ftp</groupId>
     <artifactId>simple-ftp</artifactId>
-<<<<<<< HEAD
-    <version>1.1.1-SNAPSHOT</version>
-=======
-    <version>1.1.2</version>
->>>>>>> e175b9e2
+    <version>1.1.2-SNAPSHOT</version>
 
     <dependencies>
         <dependency>
