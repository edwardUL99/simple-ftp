--- conflicted
+++ resolved
@@ -23,11 +23,7 @@
 
     <groupId>simple-ftp</groupId>
     <artifactId>simple-ftp</artifactId>
-<<<<<<< HEAD
-    <version>1.1.2-SNAPSHOT</version>
-=======
-    <version>1.1.3</version>
->>>>>>> e7af9384
+    <version>1.1.3-SNAPSHOT</version>
 
     <dependencies>
         <dependency>
